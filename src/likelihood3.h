#define PI 3.14159265358979323846
#define G 6.6743e-8 //cgs
#define C 2.998e10
#define AU 1.496e13
#define MSUN 1.9885e33
#define RSUN 6.955e10
#define SEC_DAY 86400.0
#define ALPHA_FREE 1 // to set coefficitents as parameters in the model
#define ALPHA_MORE 1 // to add even more flexible coefficients
#define BLENDING 1 // Blending fraction (currently only works when alpha free and alpha more are enabled)
#if ALPHA_FREE == 1
  #if ALPHA_MORE == 1
    #if BLENDING == 1
        #define NPARS 22
    #else
        #define NPARS 20
    #endif
  #else
    #define NPARS 16
  #endif
#else
    #define NPARS 10
#endif
#define SAVECOMP 0 // Save the individual lightcurve components in the txt file

#define SQR(x) ((x)*(x))
#define CUBE(x) ((x)*(x)*(x))
#define QUAD(x) ((x)*(x)*(x)*(x))

struct bounds{
  double lo;
  double hi;
};

struct gauss_bounds{
  int flag;
};

typedef struct bounds bounds;
typedef struct gauss_bounds gauss_bounds;

double partition (double arr[], int low, int high);
void quickSort(double arr[], int low, int high);
void remove_median(double *arr, long begin, long end);
void traj(double t, double pars[], int i, double *X1, double *X2, double *Y1, double *Y2,
        double *Z1, double *Z2, double *rr, double *ff);
double get_alpha_beam(double logT);
double beaming(double P, double M1, double M2, double e, double inc,
                double omega0, double nu, double alpha_beam);
double ellipsoidal(double P, double M1, double M2, double e, double inc,
                double omega0, double nu, double R1, double a, double mu, double tau);
double reflection(double P, double M1, double M2, double e, double inc, 
                    double omega0, double nu , double R2, double alpha_ref1);
double eclipse_area(double R1, double R2, 
                double X1, double X2, double Y1, double Y2);
void calc_mags(double params[],  double D, double *Gmg, double *BminusV, 
double *VminusG, double *GminusT);
void calc_light_curve(double *times, long Nt, double *pars,  double *template);
void calc_radii_and_Teffs(double params[],  double *R1, double *R2, double *Teff1, double* Teff2);
double loglikelihood(double time[], double lightcurve[], double noise[],
<<<<<<< HEAD
		     long N, double params[], double mag_data[], double magerr[], double weight);
void free_1d(double *arr);
void free_2d(double **arr, int size);
void free_3d(double ***arr, int size1, int size2);
double _getT(double logM);
double _getR(double logM);
=======
		     long N, double params[], double mag_data[], double magerr[],
         int savedata);
>>>>>>> 7bfa149c
<|MERGE_RESOLUTION|>--- conflicted
+++ resolved
@@ -57,15 +57,11 @@
 double *VminusG, double *GminusT);
 void calc_light_curve(double *times, long Nt, double *pars,  double *template);
 void calc_radii_and_Teffs(double params[],  double *R1, double *R2, double *Teff1, double* Teff2);
-double loglikelihood(double time[], double lightcurve[], double noise[],
-<<<<<<< HEAD
-		     long N, double params[], double mag_data[], double magerr[], double weight);
 void free_1d(double *arr);
 void free_2d(double **arr, int size);
 void free_3d(double ***arr, int size1, int size2);
 double _getT(double logM);
 double _getR(double logM);
-=======
+double loglikelihood(double time[], double lightcurve[], double noise[],
 		     long N, double params[], double mag_data[], double magerr[],
-         int savedata);
->>>>>>> 7bfa149c
+         int savedata);